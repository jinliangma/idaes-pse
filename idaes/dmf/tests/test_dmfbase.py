##############################################################################
# Institute for the Design of Advanced Energy Systems Process Systems
# Engineering Framework (IDAES PSE Framework) Copyright (c) 2018-2019, by the
# software owners: The Regents of the University of California, through
# Lawrence Berkeley National Laboratory,  National Technology & Engineering
# Solutions of Sandia, LLC, Carnegie Mellon University, West Virginia
# University Research Corporation, et al. All rights reserved.
#
# Please see the files COPYRIGHT.txt and LICENSE.txt for full copyright and
# license information, respectively. Both files are also available online
# at the URL "https://github.com/IDAES/idaes-pse".
##############################################################################
"""
Tests for idaes.dmf.dmfbase module
"""
import json
import logging
import os
import tempfile

# third-party
import pytest

# package
from idaes.dmf import resource
from idaes.dmf import errors
from idaes.dmf.dmfbase import DMFConfig, DMF
from .util import init_logging, tmp_dmf, TempDir

__author__ = 'Dan Gunter <dkgunter@lbl.gov>'

init_logging()
_log = logging.getLogger(__name__)

prop_json = [
    {
        "meta": {
            "datatype": "MEA",
            "info": "J. Chem. Eng. Data, 2009, Vol 54, pg. 3096-30100",
            "notes": "r is MEA weight fraction in aqueous soln.",
            "authors": "Amundsen, T.G., Lars, E.O., Eimer, D.A.",
            "title": "Density and Viscosity of Monoethanolamine + .etc.",
            "date": "2009",
        },
        "data": [
            {
                "name": "Viscosity Value",
                "units": "mPa-s",
                "values": [2.6, 6.2],
                "error_type": "absolute",
                "errors": [0.06, 0.004],
                "type": "property",
            },
            {"name": "r", "units": "", "values": [0.2, 1000], "type": "state"},
        ],
    }
]


@pytest.fixture(scope='function')
def tmp_propdata_file(request):
    sdir = getattr(request.module, 'scratchdir', '/tmp')
    prop = tmp_propdata()
    tmpf = open(os.path.join(sdir, 'resource.json'), 'w')
    json.dump(prop, tmpf)
    tmpf.close()
    return tmpf


def tmp_propdata():
    return prop_json[0]


def add_resources(dmf_obj, num=3, **attrs):
    ids = []
    for i in range(num):
        r = resource.Resource(value=attrs, type_='test')
        r.data = {'i': i}
        dmf_obj.add(r)
        ids.append(r.id)
    return ids


# Tests


def test_add_property_data(tmp_dmf, tmp_propdata_file):
    tmpf, prop = tmp_propdata_file, tmp_propdata()
    # Add the resource
    r = resource.Resource(type_='property_data')
    r.set_id()
    r.v['creator'] = {'name': 'Dan Gunter'}
    m = prop['meta']
    work = '{authors}, "{title}". {info}, {date}'.format(**m)
    r.v['sources'].append({'source': work, 'date': m['date']})
    r.data = {'notes': m['notes']}
    r.v['tags'].append('MEA')
    r.v['datafiles'].append({'path': tmpf.name})
    rid = tmp_dmf.add(r)
    assert rid is not None
    # Retrieve the resource
    r2 = tmp_dmf.fetch_one(rid)
    # Validate the resource
    assert r2.type == 'property_data'
    assert 'MEA' in r2.v['tags']
    # Remove the resource
    tmp_dmf.remove(identifier=rid)


def test_property_data_file(tmp_dmf, tmp_propdata_file):
    tmpf, prop = tmp_propdata_file, tmp_propdata()
    # Add the resource
    r = resource.Resource(type_='property_data')
    r.v['datafiles'].append({'path': tmpf.name})
    rid = tmp_dmf.add(r)
    assert rid is not None
    r2 = tmp_dmf.fetch_one(rid)
    path = r2.v['datafiles'][0]['path']
    f2 = open(path, 'r')
    j2 = json.load(f2)
    assert j2 == prop


def test_find_propertydata(tmp_dmf):
    # populate DMF with some property data resources
    pj = prop_json[0]
    n = 10
    for i in range(n):
        pd = resource.Resource(value={'data': pj}, type_=resource.TY_PROPERTY)
        tmp_dmf.add(pd)
    # get them back again
    filter_ = {'type': resource.TY_PROPERTY}
    pdata = list(tmp_dmf.find(filter_dict=filter_))
    assert len(pdata) == n


# def test_dmf_init_minimal():
#    pytest.raises(errors.DMFError, DMF)


def test_dmf_init_strfile():
    with TempDir() as tmpdir:
        open(os.path.join(tmpdir, DMF.WORKSPACE_CONFIG), 'w').write('Hello')
        pytest.raises(errors.WorkspaceError, DMF, path=tmpdir)


def test_dmf_init_badfile():
    with TempDir() as tmpdir:
        open(os.path.join(tmpdir, DMF.WORKSPACE_CONFIG), 'w').write('Hello: There')
        pytest.raises(errors.WorkspaceError, DMF, path=tmpdir)


def test_dmf_init_logconf():
    with TempDir() as tmpdir:
        open(os.path.join(tmpdir, DMF.WORKSPACE_CONFIG), 'w').write(
            '''
_id: this-is-a-temporary-config
logging:
    idaes.dmf.dmfbase:
        level: debug
        output: _stderr_
    root:
        output: _stdout_
    dmf:
        output: _stdout_
    .dmf.experiment:
        output: _stdout_
    # equivalent to previous
    idaes.dmf.experiment:
        output: /tmp/experiment.log
    # user
    crazy.little.logger:
        level: error
        output: _stderr_
        '''
        )
        d = DMF(path=tmpdir)


def test_dmf_init_logconf_badlevel():
    with TempDir() as tmpdir:
        open(os.path.join(tmpdir, DMF.WORKSPACE_CONFIG), 'w').write(
            '''
_id: this-is-a-temporary-config
logging:
    root:
        level: debug
    idaes.dmf.util:
        level: "This is not a valid level"
        output: _stderr_
        '''
        )
        pytest.raises(errors.DMFError, DMF, path=tmpdir)


def test_dmf_init_logconf_badfile():
    with TempDir() as tmpdir:
        open(os.path.join(tmpdir, DMF.WORKSPACE_CONFIG), 'w').write(
            '''
_id: this-is-a-temporary-config
logging:
    root:
        level: debug
    idaes.dmf.util:
        output: {}
        '''.format(
                os.path.join(os.path.sep, *map(str, range(10)))
            )
        )
        pytest.raises(errors.DMFError, DMF, path=tmpdir)


def test_dmf_init_workspace_name():
    with TempDir() as tmpdir:
        open(os.path.join(tmpdir, DMF.WORKSPACE_CONFIG), 'w').write(
            '_id: this-is-a-temporary-config'
        )
        d = DMF(path=tmpdir, name='my workspace', desc='It is a great place to work')


def test_dmf_change_traits():
    with TempDir() as tmpdir:
        open(os.path.join(tmpdir, DMF.WORKSPACE_CONFIG), 'w').write(
            '_id: this-is-a-temporary-config'
        )
        d = DMF(path=tmpdir, name='my workspace', desc='It is a great place to work')
        assert d.db_file
        d.db_file = 'newdb.json'
        assert d.db_file == 'newdb.json'


def test_dmf_add(tmp_dmf):
    r = resource.Resource(value={'desc': 'test resource'})
    r.do_copy = True  # copy by default
    # (1) Copy, and don't remove {default behavior}
    tmpf1 = tempfile.NamedTemporaryFile(delete=False)
    tmpf1.close()
    r.v['datafiles'].append({'path': tmpf1.name})
    # (2) Copy, and remove original
    tmpf2 = tempfile.NamedTemporaryFile(delete=False)
    tmpf2.close()
    r.v['datafiles'].append({'path': tmpf2.name, 'is_tmp': True})
    # (3) Do not copy (or remove)
    tmpf3 = tempfile.NamedTemporaryFile()
    r.v['datafiles'].append({'path': tmpf3.name, 'do_copy': False})

    tmp_dmf.add(r)

    os.unlink(tmpf1.name)
    try:
        os.unlink(tmpf2.name)
        assert False, "Expected error"
    except Exception as err:
        pass

    os.unlink(tmpf3.name)
    # This is ignored. It makes no sense to ask the file
    # to be removed, but not copied (just a file delete?!)
    r = resource.Resource(value={'desc': 'test resource'})
    r.v['datafiles'].append({'path': 'foo', 'do_copy': False, 'is_tmp': True})
    tmp_dmf.add(r)


def test_dmf_add_duplicate(tmp_dmf):
    r = resource.Resource(value={'desc': 'test resource'})
    tmp_dmf.add(r)
    pytest.raises(errors.DuplicateResourceError, tmp_dmf.add, r)


def test_dmf_add_filesystem_err(tmp_dmf):
    r = resource.Resource(value={'desc': 'test resource'})
    # create datafile
    tmpf1 = tempfile.NamedTemporaryFile(delete=False)
    tmpf1.close()
    r.v['datafiles'].append({'path': tmpf1.name})
    # now, to get an error, make the DMF datafile path unwritable
    path = os.path.join(tmp_dmf.root, tmp_dmf.datafile_dir)
    os.chmod(path, 000)
    # then try to add the resource, which includes copying the file into
    # the (now unwritable) directory
    pytest.raises(errors.DMFError, tmp_dmf.add, r)
    # make the directory writable again so we can remove it
    os.chmod(path, 0o777)


def test_dmf_add_tmp_no_copy(tmp_dmf):
    r = resource.Resource(value={'desc': 'test resource'})
    # create datafile, with temporary-file flag turned on
    tmpdir = tempfile.mkdtemp()
    tmpfile = os.path.join(tmpdir, 'foo')
    open(tmpfile, 'w')
    r.v['datafiles'].append({'path': tmpfile, 'is_tmp': True, 'do_copy': True})
    # we want an error trying to COPY this file; to get this,
    # change the permissions of the directory
    os.chmod(tmpdir, 0o400)
    ok = False
    try:
        tmp_dmf.add(r)
    except errors.DMFError:
        ok = True
    finally:
        # change it back and clean up
        os.chmod(tmpdir, 0o700)
        os.unlink(tmpfile)
        os.rmdir(tmpdir)
    if not ok:
        assert False, "DMFError expected"


def test_dmf_add_tmp_no_unlink(tmp_dmf):
    r = resource.Resource(value={'desc': 'test resource'})
    # create datafile, with temporary-file flag turned on
    tmpdir = tempfile.mkdtemp()
    tmpfile = os.path.join(tmpdir, 'foo')
    open(tmpfile, 'w')
    r.v['datafiles'].append({'path': tmpfile, 'is_tmp': True, 'do_copy': True})
    # we want an error trying to UNLINK this file; to get this,
    # change the permissions of the dir read-only
    os.chmod(tmpdir, 0o500)
    try:
        tmp_dmf.add(r)
    finally:
        # change it back and clean up
        os.chmod(tmpdir, 0o700)
        os.unlink(tmpfile)
        os.rmdir(tmpdir)


def test_dmf_update(tmp_dmf):
    ids = add_resources(tmp_dmf, 2)
    r1 = tmp_dmf.fetch_one(ids[0])
    r1.v[r1.TYPE_FIELD] = 'test'
    r1.v['desc'] = 'Updated description'
    tmp_dmf.update(r1)
    r1b = tmp_dmf.fetch_one(ids[0])
    assert r1b.v['desc'] == 'Updated description'
    r2 = tmp_dmf.fetch_one(ids[1])
    assert r2.v['desc'] != 'Updated description'


def test_dmf_update_newtype(tmp_dmf):
    ids = add_resources(tmp_dmf, 1)
    r1 = tmp_dmf.fetch_one(ids[0])
    r1.v[r1.TYPE_FIELD] = 'this type is different'
    try:
        tmp_dmf.update(r1)
    except errors.DMFError:
        pass
    else:
        assert False, 'DMFError expected for update() with new type'


def test_dmf_remove(tmp_dmf):
    n = 10
    ids = add_resources(tmp_dmf, num=n)
    assert tmp_dmf.count() == n
    while n > 0:
        n = n - 1
        tmp_dmf.remove(ids[n])
        assert tmp_dmf.count() == n


def test_dmf_remove_filter(tmp_dmf):
    n = 10
    ids = add_resources(tmp_dmf, num=n)
    assert tmp_dmf.count() == n
    # remove half of the added resources
    print('@@ remove half')
    tmp_dmf.remove(filter_dict={'data.i': {'$lt': n / 2}})
    n2 = tmp_dmf.count()
    assert n2 == n / 2
    # try to remove the same group (should do nothing
    print('@@ remove more')
    tmp_dmf.remove(filter_dict={'data.i': {'$lt': n / 2}})
    n2 = tmp_dmf.count()
    assert tmp_dmf.count() == n / 2
    # remove the rest
    print('@@ remove the rest')
    tmp_dmf.remove(filter_dict={'data.i': {'$ge': n / 2}})
    assert tmp_dmf.count() == 0


def test_dmf_find(tmp_dmf):
    # populate with batches of records
    # they all have the tag 'all', each batch has 'batch<N>' as well
    # All resources in a batch are given version 1.0.<N>
    # Individual resources will have data of {i: 0..<batchsz-1>}
    batchsz, numbatches = 10, 9
    all_ids = []
    for i in range(numbatches):
        n = batchsz
        batch = 'batch{:d}'.format(i + 1)
        version = resource.version_list([1, 0, i + 1])
        ids = add_resources(
            tmp_dmf, num=n, tags=['all', batch], version_info={'version': version}
        )
        all_ids.extend(ids)
    if _log.isEnabledFor(logging.DEBUG):
        r = tmp_dmf.fetch_one(all_ids[0])
        _log.debug("First resource:\n{}".format(r))
    # Find all records, 2 ways
    total_num = batchsz * numbatches
    result = list(tmp_dmf.find())
    assert len(result) == total_num
    result = list(tmp_dmf.find({'tags': ['all']}))
    assert len(result) == total_num
    # Find with 'all'
    result = list(tmp_dmf.find({'tags!': ['all', 'batch1']}))
    assert len(result) == batchsz


def test_dmf_str(tmp_dmf):
    s = str(tmp_dmf)
    assert len(s) > 0


#########################
# DMFConfig             #
#########################


@pytest.fixture
def dmfconfig_tmp():
    """Default file is in user's home directory.
       We don't want to actually modify this with a test.
       So switch it out and switch it back when the fixture
       is done.
    """
    default_filename = DMFConfig._filename
    tmpfile = tempfile.NamedTemporaryFile()
    DMFConfig._filename = tmpfile.name
    yield tmpfile
    tmpfile.close()
    DMFConfig._filename = default_filename


@pytest.fixture
def dmfconfig_none():
    """Default file is in user's home directory.
    Replace it with a nonexistent file.
    """
<<<<<<< HEAD
    default_filename = DMFConfig._filename
    DMFConfig._filename = os.path.join(os.path.sep, 'idaes', *map(str, range(20)))
=======
    default_filename = DMFConfig.filename
    DMFConfig.filename = os.path.join(os.path.sep, 'idaes', *map(str, range(20)))
>>>>>>> 4dc6b79a
    yield True
    DMFConfig._filename = default_filename


def test_dmfconfig_init_defaults_nofile(dmfconfig_none):
    config = DMFConfig()
    assert config.c == DMFConfig.DEFAULTS


def test_dmfconfig_init_defaults_emptyfile(dmfconfig_tmp):
    config = DMFConfig()
    assert config.c == DMFConfig.DEFAULTS


def test_dmfconfig_init_defaults2(dmfconfig_tmp):
    config = DMFConfig(defaults={'look': 'here'})
    assert config.c['look'] == 'here'


def test_dmfconfig_bad_file(dmfconfig_tmp):
    dmfconfig_tmp.write(b'{[\n')
    dmfconfig_tmp.file.flush()
    pytest.raises(ValueError, DMFConfig)


def test_dmfconfig_somefile(dmfconfig_tmp):
    dmfconfig_tmp.write(b'workspace: foobar\n')
    dmfconfig_tmp.file.flush()
    config = DMFConfig()


def test_dmfconfig_save(dmfconfig_tmp):
    config = DMFConfig()
    config.save()


def test_dmfconfig_save_nofile(dmfconfig_none):
    config = DMFConfig()
    pytest.raises(IOError, config.save)


def test_dmfconfig_attrs(dmfconfig_tmp):
    config = DMFConfig()
    assert config.workspace is not None
<|MERGE_RESOLUTION|>--- conflicted
+++ resolved
@@ -439,13 +439,8 @@
     """Default file is in user's home directory.
     Replace it with a nonexistent file.
     """
-<<<<<<< HEAD
     default_filename = DMFConfig._filename
     DMFConfig._filename = os.path.join(os.path.sep, 'idaes', *map(str, range(20)))
-=======
-    default_filename = DMFConfig.filename
-    DMFConfig.filename = os.path.join(os.path.sep, 'idaes', *map(str, range(20)))
->>>>>>> 4dc6b79a
     yield True
     DMFConfig._filename = default_filename
 
