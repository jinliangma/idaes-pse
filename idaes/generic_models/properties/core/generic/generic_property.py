--- conflicted
+++ resolved
@@ -906,12 +906,9 @@
              'gibbs_mol': {'method': '_gibbs_mol'},
              'gibbs_mol_phase': {'method': '_gibbs_mol_phase'},
              'gibbs_mol_phase_comp': {'method': '_gibbs_mol_phase_comp'},
-<<<<<<< HEAD
              'isentropic_speed_sound_phase': {'method': '_isentropic_speed_sound_phase'},
              'isothermal_speed_sound_phase': {'method': '_isothermal_speed_sound_phase'},
-=======
              'henry': {'method': '_henry'},
->>>>>>> ebbc7f04
              'mw': {'method': '_mw'},
              'mw_phase': {'method': '_mw_phase'},
              'pressure_bubble': {'method': '_pressure_bubble'},
@@ -2584,7 +2581,6 @@
             self.del_component(self.gibbs_mol_phase_comp)
             raise
 
-<<<<<<< HEAD
     def _isentropic_speed_sound_phase(self):
         try:
             def rule_isentropic_speed_sound_phase(b, p):
@@ -2609,7 +2605,8 @@
                     rule=rule_isothermal_speed_sound_phase)
         except AttributeError:
             self.del_component(self.isothermal_speed_sound_phase)
-=======
+            raise
+            
     def _henry(self):
         try:
             def henry_rule(b, p, j):
@@ -2625,7 +2622,6 @@
                 rule=henry_rule)
         except AttributeError:
             self.del_component(self.henry)
->>>>>>> ebbc7f04
             raise
 
     def _mw(self):
