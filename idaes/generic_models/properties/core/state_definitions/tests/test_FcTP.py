--- conflicted
+++ resolved
@@ -148,22 +148,6 @@
             assert str(frame.props[1].phase_fraction_constraint[i].body) == \
                 str(frame.props[1].phase_frac[i])
 
-<<<<<<< HEAD
-=======
-        @pytest.mark.unit
-        def test_state_initialization(self, frame):
-            frame.props[1].flow_mol_comp.value = 100
-
-            state_initialization(frame.props[1])
-
-            for p in frame.params.phase_list:
-                assert frame.props[1].flow_mol_phase[p].value == 50
-
-                for j in frame.params.component_list:
-                    assert frame.props[1].mole_frac_phase_comp[p, j].value == \
-                        0.5
-
->>>>>>> f916d722
 
 class Test1PhaseDefinedStateTrueWithBounds(object):
     # Test define_state method with no bounds and defined_State = False
@@ -290,24 +274,6 @@
             assert str(frame.props[1].phase_fraction_constraint[i].body) == \
                 str(frame.props[1].phase_frac[i])
 
-<<<<<<< HEAD
-=======
-        @pytest.mark.unit
-        def test_state_initialization(self, frame):
-            frame.props[1].flow_mol.value = 100
-            for j in frame.params.component_list:
-                frame.props[1].mole_frac_comp[j].value = 0.8
-
-            state_initialization(frame.props[1])
-
-            for p in frame.params.phase_list:
-                assert frame.props[1].flow_mol_phase[p].value == 50
-
-                for j in frame.params.component_list:
-                    assert frame.props[1].mole_frac_phase_comp[p, j].value == \
-                        0.8
-
->>>>>>> f916d722
 
 class Test2PhaseDefinedStateFalseNoBounds(object):
     # Test define_state method with no bounds and defined_State = False
@@ -438,24 +404,6 @@
                 str(frame.props[1].phase_frac[i]*frame.props[1].flow_mol -
                     frame.props[1].flow_mol_phase[i])
 
-<<<<<<< HEAD
-=======
-        @pytest.mark.unit
-        def test_state_initialization(self, frame):
-            frame.props[1].flow_mol.value = 100
-            for j in frame.params.component_list:
-                frame.props[1].mole_frac_comp[j].value = 0.8
-
-            state_initialization(frame.props[1])
-
-            for p in frame.params.phase_list:
-                assert frame.props[1].flow_mol_phase[p].value == 50
-
-                for j in frame.params.component_list:
-                    assert frame.props[1].mole_frac_phase_comp[p, j].value == \
-                        0.8
-
->>>>>>> f916d722
 
 class Test2PhaseDefinedStateTrueWithBounds(object):
     # Test define_state method with no bounds and defined_State = False
@@ -597,24 +545,6 @@
                 str(frame.props[1].phase_frac[i]*frame.props[1].flow_mol -
                     frame.props[1].flow_mol_phase[i])
 
-<<<<<<< HEAD
-=======
-        @pytest.mark.unit
-        def test_state_initialization(self, frame):
-            frame.props[1].flow_mol.value = 100
-            for j in frame.params.component_list:
-                frame.props[1].mole_frac_comp[j].value = 0.8
-
-            state_initialization(frame.props[1])
-
-            for p in frame.params.phase_list:
-                assert frame.props[1].flow_mol_phase[p].value == 50
-
-                for j in frame.params.component_list:
-                    assert frame.props[1].mole_frac_phase_comp[p, j].value == \
-                        0.8
-
->>>>>>> f916d722
 
 class Test3PhaseDefinedStateFalseNoBounds(object):
     # Test define_state method with no bounds and defined_State = False
@@ -738,24 +668,6 @@
                 str(frame.props[1].phase_frac[i]*frame.props[1].flow_mol -
                     frame.props[1].flow_mol_phase[i])
 
-<<<<<<< HEAD
-=======
-        @pytest.mark.unit
-        def test_state_initialization(self, frame):
-            frame.props[1].flow_mol.value = 100
-            for j in frame.params.component_list:
-                frame.props[1].mole_frac_comp[j].value = 0.8
-
-            state_initialization(frame.props[1])
-
-            for p in frame.params.phase_list:
-                assert frame.props[1].flow_mol_phase[p].value == 50
-
-                for j in frame.params.component_list:
-                    assert frame.props[1].mole_frac_phase_comp[p, j].value == \
-                        0.8
-
->>>>>>> f916d722
 
 class Test3PhaseDefinedStateTrueWithBounds(object):
     # Test define_state method with no bounds and defined_State = False
@@ -890,24 +802,6 @@
                 str(frame.props[1].phase_frac[i]*frame.props[1].flow_mol -
                     frame.props[1].flow_mol_phase[i])
 
-<<<<<<< HEAD
-=======
-        @pytest.mark.unit
-        def test_state_initialization(self, frame):
-            frame.props[1].flow_mol.value = 100
-            for j in frame.params.component_list:
-                frame.props[1].mole_frac_comp[j].value = 0.8
-
-            state_initialization(frame.props[1])
-
-            for p in frame.params.phase_list:
-                assert frame.props[1].flow_mol_phase[p].value == 50
-
-                for j in frame.params.component_list:
-                    assert frame.props[1].mole_frac_phase_comp[p, j].value == \
-                        0.8
-
->>>>>>> f916d722
 
 class TestCommon(object):
     @pytest.fixture(scope="class")
@@ -992,17 +886,6 @@
              "temperature": frame.props[1].temperature,
              "pressure": frame.props[1].pressure}
 
-<<<<<<< HEAD
-=======
-    @pytest.mark.unit
-    def test_define_port_members(self, frame):
-        assert frame.props[1].define_state_vars() == \
-            {"flow_mol_comp": frame.props[1].flow_mol_comp,
-             "temperature": frame.props[1].temperature,
-             "pressure": frame.props[1].pressure}
-
-    @pytest.mark.unit
->>>>>>> f916d722
     def test_define_display_vars(self, frame):
         assert frame.props[1].define_display_vars() == \
             {"Molar Flowrate": frame.props[1].flow_mol_comp,
