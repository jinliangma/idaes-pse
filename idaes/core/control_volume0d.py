##############################################################################
# Institute for the Design of Advanced Energy Systems Process Systems
# Engineering Framework (IDAES PSE Framework) Copyright (c) 2018, by the
# software owners: The Regents of the University of California, through
# Lawrence Berkeley National Laboratory,  National Technology & Engineering
# Solutions of Sandia, LLC, Carnegie Mellon University, West Virginia
# University Research Corporation, et al. All rights reserved.
#
# Please see the files COPYRIGHT.txt and LICENSE.txt for full copyright and
# license information, respectively. Both files are also available online
# at the URL "https://github.com/IDAES/idaes".
##############################################################################
"""
Base class for control volumes
"""

from __future__ import division

# Import Python libraries
import logging

# Import Pyomo libraries
from pyomo.environ import Constraint, Param, Reals, Var
from pyomo.dae import DerivativeVar

# Import IDAES cores
from idaes.core import (declare_process_block_class,
                        ControlVolumeBase,
                        FlowDirection,
                        useDefault,
                        MaterialFlowBasis)
from idaes.core.util.exceptions import (BalanceTypeNotSupportedError,
                                        ConfigurationError,
                                        PropertyNotSupportedError)

__author__ = "Andrew Lee"


_log = logging.getLogger(__name__)

# TODO : Custom terms in material balances, other types of material balances
# TODO : add support for heat of reaction terms


@declare_process_block_class("ControlVolume0D", doc="""
    ControlVolume0D is a specialized Pyomo block for IDAES non-discretized
    control volume blocks, and contains instances of ControlVolume0dData.

    ControlVolume0D should be used for any control volume with a defined volume
    and distinct inlets and outlets which does not require spatial
    discretization. This encompases most basic unit models used in process
    modeling.""")
class ControlVolume0dData(ControlVolumeBase):
    """
    0-Dimensional (Non-Discretised) ControlVolume Class

    This class forms the core of all non-discretized IDAES models. It provides
    methods to build property and reaction blocks, and add mass, energy and
    momentum balances. The form of the terms used in these constraints is
    specified in the chosen property package.
    """
    def build(self):
        """
        Build method for ControlVolume0D blocks.

        Returns:
            None
        """
        # Call build method from base class
        super(ControlVolume0dData, self).build()

    def add_geometry(self):
        """
        Method to create volume Var in ControlVolume.

        Args:
            None

        Returns:
            None
        """
<<<<<<< HEAD
        l_units = \
            self.config.property_package.get_metadata().default_units["length"]
=======
        l_units = self.config.property_package.get_metadata().default_units[
                                                                      "length"]
>>>>>>> f19efd85
        self.volume = Var(self.time, initialize=1.0,
                          doc='Holdup Volume [{}^3]'.format(l_units))

    def add_state_blocks(self,
                         information_flow=FlowDirection.forward,
                         has_phase_equilibrium=False,
                         package_arguments={}):
        """
        This method constructs the inlet and outlet state blocks for the
        control volume.

        Args:
            information_flow: a FlowDirection Enum indicating whether
                               information flows from inlet-to-outlet or
                               outlet-to-inlet
            has_phase_equilibrium: indicates whether equilibrium calculations
                                    will be required in state blocks
            package_arguments: dict-like object of arguments to be passed to
                                state blocks as construction arguments
        Returns:
            None
        """
        tmp_dict = package_arguments
        tmp_dict["has_phase_equilibrium"] = has_phase_equilibrium
        tmp_dict["parameters"] = self.config.property_package

        if information_flow == FlowDirection.forward:
            tmp_dict["defined_state"] = True
        elif information_flow == FlowDirection.backward:
            tmp_dict["defined_state"] = False
        else:
            raise ConfigurationError(
                    '{} invalid value for information_flow argument. '
                    'Valid values are FlowDirection.forward and '
                    'FlowDirection.backward'.format(self.name))

        self.properties_in = self._property_module.StateBlock(
                self.time,
                doc="Material properties at inlet",
                default=tmp_dict)

        # Reverse defined_state
        tmp_dict["defined_state"] = not tmp_dict["defined_state"]

        self.properties_out = self._property_module.StateBlock(
                self.time,
                doc="Material properties at outlet",
                default=tmp_dict)

    def add_reaction_blocks(self,
                            has_equilibrium=False,
                            package_arguments={}):
        """
        This method constructs the reaction block for the control volume.

        Args:
            has_equilibrium: indicates whether equilibrium calculations
                              will be required in reaction block
            package_arguments: dict-like object of arguments to be passed to
                                reaction block as construction arguments

        Returns:
            None
        """
        tmp_dict = package_arguments
        tmp_dict["state_block"] = self.properties_out
        tmp_dict["has_equilibrium"] = has_equilibrium
        tmp_dict["parameters"] = self.config.reaction_package

        self.reactions = self._reaction_module.ReactionBlock(
                self.time,
                doc="Reaction properties in control volume",
                default=tmp_dict)

    def add_phase_component_balances(self,
                                     dynamic=useDefault,
                                     has_holdup=False,
                                     has_rate_reactions=False,
                                     has_equilibrium_reactions=False,
                                     has_phase_equilibrium=False,
                                     has_mass_transfer=False,
                                     custom_molar_term=None,
                                     custom_mass_term=None):
        """
        This method constructs a set of 0D material balances indexed by time,
        phase and component.

        Args:
            dynamic: argument indicating whether material balances should
                    include temporal derivative terms. If not provided,
                    will use the dynamic flag of the control volume block
            has_holdup: whether material holdup terms should be included in
                    material balances. Must be True if dynamic = True
            has_rate_reactions: whether default generation terms for rate
                    reactions should be included in material balances
            has_equilibrium_reactions: whether generation terms should for
                    chemical equilibrium reactions should be included in
                    material balances
            has_phase_equilibrium: whether generation terms should for phase
                    equilibrium behaviour should be included in material
                    balances
            has_mass_transfer: whether generic mass transfer terms should be
                    included in material balances
            custom_molar_term: a Pyomo Expression reresenting custom terms to
                    be included in material balances on a molar basis.
                    Expression must be indexed by time, phase list and
                    component list
            custom_mass_term: a Pyomo Expression reresenting custom terms to
                    be included in material balances on a mass basis.
                    Expression must be indexed by time, phase list and
                    component list

        Returns:
            Constraint object representing material balances
        """
<<<<<<< HEAD
        # Validate arguments
=======
        # Validate arguments - ensures  has_holdup = True when dynamic = True
>>>>>>> f19efd85
        dynamic, has_holdup = self._validate_add_balance_arguments(
                                            dynamic=dynamic,
                                            has_holdup=has_holdup)

        # Check that reaction block exists if required
        if has_rate_reactions or has_equilibrium_reactions:
            try:
                rblock = self.reactions
            except AttributeError:
                raise ConfigurationError(
                        "{} does not contain a Reaction Block, but material "
                        "balances have been set to contain reaction terms. "
                        "Please construct a reaction block before adding "
                        "balance equations.".format(self.name))

        if has_equilibrium_reactions:
            # Check that reaction block is set to calculate equilibrium
            for t in self.time:
                if self.reactions[t].config.has_equilibrium is False:
                    raise ConfigurationError(
                            "{} material balance was set to include "
                            "equilibrium reactions, however the associated "
                            "ReactionBlock was not set to include equilibrium "
                            "constraints (has_equilibrium_reactions=False). "
                            "Please correct your configuration arguments."
                            .format(self.name))

        if has_phase_equilibrium:
            # Check that state blocks are set to calculate equilibrium
            for t in self.time:
                if not self.properties_out[t].config.has_phase_equilibrium:
                    raise ConfigurationError(
                            "{} material balance was set to include phase "
                            "equilibrium, however the associated outlet "
                            "StateBlock was not set to include equilibrium "
                            "constraints (has_phase_equilibrium=False). Please"
                            " correct your configuration arguments."
                            .format(self.name))
                if not self.properties_in[t].config.has_phase_equilibrium:
                    raise ConfigurationError(
                            "{} material balance was set to include phase "
                            "equilibrium, however the associated inlet "
                            "StateBlock was not set to include equilibrium "
                            "constraints (has_phase_equilibrium=False). Please"
                            " correct your configuration arguments."
                            .format(self.name))

        # Get units from property package
        units = {}
        for u in ['length', 'holdup', 'amount', 'time']:
            try:
                units[u] = \
                   self.config.property_package.get_metadata().default_units[u]
            except KeyError:
                units[u] = '-'

        # Test for components that must exist prior to calling this method
        if has_holdup or has_rate_reactions:
            if not hasattr(self, "volume"):
                raise ConfigurationError(
                        "{} control volume must have volume defined to have "
                        "holdup and/or rate reaction terms. Please call the "
                        "add_geometry method before adding balance equations."
                        .format(self.name))

        # Material holdup and accumulation
        if has_holdup:
            self.material_holdup = Var(self.time,
                                       self.phase_list,
                                       self.component_list,
                                       domain=Reals,
                                       doc="Material holdup in unit [{}]"
                                           .format(units['holdup']))
        if dynamic:
            self.material_accumulation = DerivativeVar(
                    self.material_holdup,
                    wrt=self.time,
                    doc="Material accumulation in unit [{}/{}]"
                        .format(units['holdup'], units['time']))

        # Get phase component list(s)
        phase_component_list = self._get_phase_comp_list()

        # Create material balance terms as required
        # Kinetic reaction generation
        if has_rate_reactions:
            try:
                # TODO : replace with Reference
                object.__setattr__(
                        self,
                        "rate_reaction_idx",
                        self.config.reaction_package.rate_reaction_idx)
            except AttributeError:
                raise PropertyNotSupportedError(
                    "{} Reaction package does not contain a list of rate "
                    "reactions (rate_reaction_idx), thus does not support "
                    "rate-based reactions.".format(self.name))
            self.rate_reaction_generation = Var(
                        self.time,
                        self.phase_list,
                        self.component_list,
                        domain=Reals,
                        doc="Amount of component generated in "
                            "unit by kinetic reactions [{}/{}]"
                            .format(units['holdup'], units['time']))

        # Equilibrium reaction generation
        if has_equilibrium_reactions:
            try:
                # TODO : replace with Reference
                object.__setattr__(
                    self,
                    "equilibrium_reaction_idx",
                    self.config.reaction_package.equilibrium_reaction_idx)
            except AttributeError:
                raise PropertyNotSupportedError(
                    "{} Reaction package does not contain a list of "
                    "equilibrium reactions (equilibrium_reaction_idx), thus "
                    "does not support equilibrium-based reactions."
                    .format(self.name))
            self.equilibrium_reaction_generation = Var(
                        self.time,
                        self.phase_list,
                        self.component_list,
                        domain=Reals,
                        doc="Amount of component generated in unit "
                            "by equilibrium reactions [{}/{}]"
                            .format(units['holdup'], units['time']))

        # Phase equilibrium generation
        if has_phase_equilibrium:
            try:
                # TODO : replace with Reference
                object.__setattr__(
                    self,
                    "phase_equilibrium_idx",
                    self.config.property_package.phase_equilibrium_idx)
            except AttributeError:
                raise PropertyNotSupportedError(
                    "{} Property package does not contain a list of phase "
                    "equilibrium reactions (phase_equilibrium_idx), thus does "
                    "not support phase equilibrium.".format(self.name))
            self.phase_equilibrium_generation = Var(
                        self.time,
                        self.phase_equilibrium_idx,
                        domain=Reals,
                        doc="Amount of generation in unit by phase "
                            "equilibria [{}/{}]"
                            .format(units['holdup'], units['time']))

        # Material transfer term
        if has_mass_transfer:
            self.mass_transfer_term = Var(
                        self.time,
                        self.phase_list,
                        self.component_list,
                        domain=Reals,
                        doc="Component material transfer into unit [{}/{}]"
                            .format(units['holdup'], units['time']))

        # Create rules to substitute material balance terms
        # Accumulation term
        def accumulation_term(b, t, p, j):
            return b.material_accumulation[t, p, j] if dynamic else 0

        def kinetic_term(b, t, p, j):
            return (b.rate_reaction_generation[t, p, j] if has_rate_reactions
                    else 0)

        def equilibrium_term(b, t, p, j):
            return (b.equilibrium_reaction_generation[t, p, j]
                    if has_equilibrium_reactions else 0)

        def phase_equilibrium_term(b, t, p, j):
            if has_phase_equilibrium:
                sd = {}
                sblock = self.properties_out[t]
                for r in b.phase_equilibrium_idx:
                    if sblock.phase_equilibrium_list[r][0] == j:
                        if sblock.phase_equilibrium_list[r][1][0] == p:
                            sd[r] = 1
                        elif sblock.phase_equilibrium_list[r][1][1] == p:
                            sd[r] = -1
                        else:
                            sd[r] = 0
                    else:
                        sd[r] = 0

                return sum(b.phase_equilibrium_generation[t, r]*sd[r]
                           for r in b.phase_equilibrium_idx)

        def transfer_term(b, t, p, j):
            return (b.mass_transfer_term[t, p, j] if has_mass_transfer else 0)

        def user_term_mol(b, t, p, j):
            if custom_molar_term is not None:
                flow_basis = b.properties_out[t].get_material_flow_basis()
                if flow_basis == MaterialFlowBasis.molar:
                    return custom_molar_term(t, p, j)
                elif flow_basis == MaterialFlowBasis.mass:
                    try:
                        return (custom_molar_term(t, p, j) *
                                b.properties_out[t].mw[j])
                    except AttributeError:
                        raise PropertyNotSupportedError(
                                "{} property package does not support "
                                "molecular weight (mw), which is required for "
                                "using custom terms in material balances."
                                .format(self.name))
                else:
                    raise ConfigurationError(
                            "{} contained a custom_molar_term argument, but "
                            "the property package used an undefined basis "
                            "(MaterialFlowBasis.other). Custom terms can "
                            "only be used when the property package declares "
                            "a molar or mass flow basis.".format(self.name))
            else:
                return 0

        def user_term_mass(b, t, p, j):
            if custom_mass_term is not None:
                flow_basis = b.properties_out[t].get_material_flow_basis()
                if flow_basis == MaterialFlowBasis.mass:
                    return custom_mass_term(t, p, j)
                elif flow_basis == MaterialFlowBasis.molar:
                    try:
                        return (custom_mass_term(t, p, j) /
                                b.properties_out[t].mw[j])
                    except AttributeError:
                        raise PropertyNotSupportedError(
                                "{} property package does not support "
                                "molecular weight (mw), which is required for "
                                "using custom terms in material balances."
                                .format(self.name))
                else:
                    raise ConfigurationError(
                            "{} contained a custom_mass_term argument, but "
                            "the property package used an undefined basis "
                            "(MaterialFlowBasis.other). Custom terms can "
                            "only be used when the property package declares "
                            "a molar or mass flow basis.".format(self.name))
            else:
                return 0

        # Add component balances
        @self.Constraint(self.time,
                         self.phase_list,
                         self.component_list,
                         doc="Material balances")
        def material_balances(b, t, p, j):
            if j in phase_component_list[p]:
                return accumulation_term(b, t, p, j) == (
                        b.properties_in[t].get_material_flow_terms(p, j) -
                        b.properties_out[t].get_material_flow_terms(p, j) +
                        kinetic_term(b, t, p, j) +
                        equilibrium_term(b, t, p, j) +
                        phase_equilibrium_term(b, t, p, j) +
                        transfer_term(b, t, p, j) +
                        user_term_mol(b, t, p, j) + user_term_mass(b, t, p, j))
            else:
                return Constraint.Skip

        # TODO: Need to set material_holdup = 0 for non-present component-phase
        # pairs. Not ideal, but needed to close DoF. Is there a better way?

        # Material Holdup
        if has_holdup:
            if not hasattr(self, "phase_fraction"):
                self._add_phase_fractions()

            @self.Constraint(self.time,
                             self.phase_list,
                             self.component_list,
                             doc="Material holdup calculations")
            def material_holdup_calculation(b, t, p, j):
                if j in phase_component_list[p]:
                    return b.material_holdup[t, p, j] == (
                          b.volume[t]*self.phase_fraction[t, p] *
                          b.properties_out[t].get_material_density_terms(p, j))
                else:
                    return b.material_holdup[t, p, j] == 0

        if has_rate_reactions:
            # Add extents of reaction and stoichiometric constraints
            self.rate_reaction_extent = Var(
                    self.time,
                    self.rate_reaction_idx,
                    domain=Reals,
                    doc="Extent of kinetic reactions[{}/{}]"
                        .format(units['holdup'], units['time']))

            @self.Constraint(self.time,
                             self.phase_list,
                             self.component_list,
                             doc="Kinetic reaction stoichiometry constraint")
            def rate_reaction_stoichiometry_constraint(b, t, p, j):
                if j in phase_component_list[p]:
                    return b.rate_reaction_generation[t, p, j] == (
                        sum(rblock[t].rate_reaction_stoichiometry[r, p, j] *
                            b.rate_reaction_extent[t, r]
                            for r in b.rate_reaction_idx))
                else:
                    return Constraint.Skip

            try:
                @self.Constraint(self.time,
                                 self.rate_reaction_idx,
                                 doc="Kinetic reaction extents constraint")
                def rate_reaction_extents_constraint(b, t, r):
                    return b.rate_reaction_extent[t, r] == (
                            rblock[t].reaction_rate[r]*b.volume[t])
            except AttributeError:
                raise PropertyNotSupportedError(
                    "{} Reaction package does not contain a reaction_rate "
                    "variable, thus does not support kinetic equilibrium."
                    .format(self.name))

        if has_equilibrium_reactions:
            # Add extents of reaction and stoichiometric constraints
            self.equilibrium_reaction_extent = Var(
                            self.time,
                            self.equilibrium_reaction_idx,
                            domain=Reals,
                            doc="Extent of equilibrium reactions[{}/{}]"
                                .format(units['holdup'], units['time']))

            @self.Constraint(self.time,
                             self.phase_list,
                             self.component_list,
                             doc="Equilibrium reaction stoichiometry")
            def equilibrium_reaction_stoichiometry_constraint(b, t, p, j):
                if j in phase_component_list[p]:
                    return b.equilibrium_reaction_generation[t, p, j] == (
                            sum(rblock[t].
                                equilibrium_reaction_stoichiometry[r, p, j] *
                                b.equilibrium_reaction_extent[t, r]
                                for r in b.equilibrium_reaction_idx))
                else:
                    return Constraint.Skip

        return self.material_balances

    def add_total_component_balances(self,
                                     dynamic=useDefault,
                                     has_holdup=False,
                                     has_rate_reactions=False,
                                     has_equilibrium_reactions=False,
                                     has_phase_equilibrium=False,
                                     has_mass_transfer=False,
                                     custom_molar_term=None,
                                     custom_mass_term=None):
        """
        This method constructs a set of 0D material balances indexed by time
        and component.

        Args:
            dynamic - argument indicating whether material balances should
                    include temporal derivative terms. If not provided,
                    will use the dynamic flag of the control volume block
            has_holdup - whether material holdup terms should be included in
                    material balances. Must be True if dynamic = True
            has_rate_reactions - whether default generation terms for rate
                    reactions should be included in material balances
            has_equilibrium_reactions - whether generation terms should for
                    chemical equilibrium reactions should be included in
                    material balances
            has_phase_equilibrium - whether generation terms should for phase
                    equilibrium behaviour should be included in material
                    balances
            has_mass_transfer - whether generic mass transfer terms should be
                    included in material balances
            custom_molar_term - a Pyomo Expression reresenting custom terms to
                    be included in material balances on a molar basis.
                    Expression must be indexed by time, phase list and
                    component list
            custom_mass_term - a Pyomo Expression reresenting custom terms to
                    be included in material balances on a mass basis.
                    Expression must be indexed by time, phase list and
                    component list

        Returns:
            Constraint object representing material balances
        """
        # Validate arguments
        dynamic, has_holdup = self._validate_add_balance_arguments(
                                            dynamic=dynamic,
                                            has_holdup=has_holdup)

        # Check that reaction block exists if required
        if has_rate_reactions or has_equilibrium_reactions:
            try:
                rblock = self.reactions
            except AttributeError:
                raise ConfigurationError(
                        "{} does not contain a Reaction Block, but material "
                        "balances have been set to contain reaction terms. "
                        "Please construct a reaction block before adding "
                        "balance equations.".format(self.name))

        if has_equilibrium_reactions:
            # Check that reaction block is set to calculate equilibrium
            for t in self.time:
                if self.reactions[t].config.has_equilibrium is False:
                    raise ConfigurationError(
                            "{} material balance was set to include "
                            "equilibrium reactions, however the associated "
                            "ReactionBlock was not set to include equilibrium "
                            "constraints (has_equilibrium_reactions=False). "
                            "Please correct your configuration arguments."
                            .format(self.name))

        if has_phase_equilibrium:
            # Check that state blocks are set to calculate equilibrium
            for t in self.time:
                if not self.properties_out[t].config.has_phase_equilibrium:
                    raise ConfigurationError(
                            "{} material balance was set to include phase "
                            "equilibrium, however the associated outlet "
                            "StateBlock was not set to include equilibrium "
                            "constraints (has_phase_equilibrium=False). Please"
                            " correct your configuration arguments."
                            .format(self.name))
                if not self.properties_in[t].config.has_phase_equilibrium:
                    raise ConfigurationError(
                            "{} material balance was set to include phase "
                            "equilibrium, however the associated inlet "
                            "StateBlock was not set to include equilibrium "
                            "constraints (has_phase_equilibrium=False). Please"
                            " correct your configuration arguments."
                            .format(self.name))

        # Get units from property package
        units = {}
        for u in ['length', 'holdup', 'amount', 'time']:
            try:
                units[u] = \
                   self.config.property_package.get_metadata().default_units[u]
            except KeyError:
                units[u] = '-'

        # Test for components that must exist prior to calling this method
        if has_holdup or has_rate_reactions:
            if not hasattr(self, "volume"):
                raise ConfigurationError(
                        "{} control volume must have volume defined to have "
                        "holdup and/or rate reaction terms. Please call the "
                        "add_geometry method before adding balance equations."
                        .format(self.name))

        # Material holdup and accumulation
        if has_holdup:
            self.material_holdup = Var(self.time,
                                       self.phase_list,
                                       self.component_list,
                                       domain=Reals,
                                       doc="Material holdup in unit [{}]"
                                           .format(units['holdup']))
        if dynamic:
            self.material_accumulation = DerivativeVar(
                    self.material_holdup,
                    wrt=self.time,
                    doc="Material accumulation in unit [{}/{}]"
                        .format(units['holdup'], units['time']))

        # Get phase component list(s)
        phase_component_list = self._get_phase_comp_list()

        # Create material balance terms as required
        # Kinetic reaction generation
        if has_rate_reactions:
            try:
                # TODO : replace with Reference
                object.__setattr__(
                        self,
                        "rate_reaction_idx",
                        self.config.reaction_package.rate_reaction_idx)
            except AttributeError:
                raise PropertyNotSupportedError(
                    "{} Reaction package does not contain a list of rate "
                    "reactions (rate_reaction_idx), thus does not support "
                    "rate-based reactions.".format(self.name))
            self.rate_reaction_generation = Var(
                        self.time,
                        self.phase_list,
                        self.component_list,
                        domain=Reals,
                        doc="Amount of component generated in "
                            "unit by kinetic reactions [{}/{}]"
                            .format(units['holdup'], units['time']))

        # Equilibrium reaction generation
        if has_equilibrium_reactions:
            try:
                # TODO : replace with Reference
                object.__setattr__(
                    self,
                    "equilibrium_reaction_idx",
                    self.config.reaction_package.equilibrium_reaction_idx)
            except AttributeError:
                raise PropertyNotSupportedError(
                    "{} Reaction package does not contain a list of "
                    "equilibrium reactions (equilibrium_reaction_idx), thus "
                    "does not support equilibrium-based reactions."
                    .format(self.name))
            self.equilibrium_reaction_generation = Var(
                        self.time,
                        self.phase_list,
                        self.component_list,
                        domain=Reals,
                        doc="Amount of component generated in unit "
                            "by equilibrium reactions [{}/{}]"
                            .format(units['holdup'], units['time']))

<<<<<<< HEAD
=======
        # Phase equilibrium generation
        if has_phase_equilibrium:
            try:
                # TODO : replace with Reference
                object.__setattr__(
                    self,
                    "phase_equilibrium_idx",
                    self.config.property_package.phase_equilibrium_idx)
            except AttributeError:
                raise PropertyNotSupportedError(
                    "{} Property package does not contain a list of phase "
                    "equilibrium reactions (phase_equilibrium_idx), thus does "
                    "not support phase equilibrium.".format(self.name))
            self.phase_equilibrium_generation = Var(
                        self.time,
                        self.phase_equilibrium_idx,
                        domain=Reals,
                        doc="Amount of generation in unit by phase "
                            "equilibria [{}/{}]"
                            .format(units['holdup'], units['time']))

>>>>>>> f19efd85
        # Material transfer term
        if has_mass_transfer:
            self.mass_transfer_term = Var(
                        self.time,
                        self.phase_list,
                        self.component_list,
                        domain=Reals,
                        doc="Component material transfer into unit [{}/{}]"
                            .format(units['holdup'], units['time']))

        # Create rules to substitute material balance terms
        # Accumulation term
        def accumulation_term(b, t, p, j):
            return b.material_accumulation[t, p, j] if dynamic else 0

        def kinetic_term(b, t, p, j):
            return (b.rate_reaction_generation[t, p, j] if has_rate_reactions
                    else 0)

        def equilibrium_term(b, t, p, j):
            return (b.equilibrium_reaction_generation[t, p, j]
                    if has_equilibrium_reactions else 0)

<<<<<<< HEAD
=======
        def phase_equilibrium_term(b, t, p, j):
            if has_phase_equilibrium:
                sd = {}
                sblock = self.properties_out[t]
                for r in b.phase_equilibrium_idx:
                    if sblock.phase_equilibrium_list[r][0] == j:
                        if sblock.phase_equilibrium_list[r][1][0] == p:
                            sd[r] = 1
                        elif sblock.phase_equilibrium_list[r][1][1] == p:
                            sd[r] = -1
                        else:
                            sd[r] = 0
                    else:
                        sd[r] = 0

                return sum(b.phase_equilibrium_generation[t, r]*sd[r]
                           for r in b.phase_equilibrium_idx)

>>>>>>> f19efd85
        def transfer_term(b, t, p, j):
            return (b.mass_transfer_term[t, p, j] if has_mass_transfer else 0)

        def user_term_mol(b, t, j):
            if custom_molar_term is not None:
                flow_basis = b.properties_out[t].get_material_flow_basis()
                if flow_basis == MaterialFlowBasis.molar:
                    return custom_molar_term(t, j)
                elif flow_basis == MaterialFlowBasis.mass:
                    try:
                        return (custom_molar_term(t, j) *
                                b.properties_out[t].mw[j])
                    except AttributeError:
                        raise PropertyNotSupportedError(
                                "{} property package does not support "
                                "molecular weight (mw), which is required for "
                                "using custom terms in material balances."
                                .format(self.name))
                else:
                    raise ConfigurationError(
                            "{} contained a custom_molar_term argument, but "
                            "the property package used an undefined basis "
                            "(MaterialFlowBasis.other). Custom terms can "
                            "only be used when the property package declares "
                            "a molar or mass flow basis.".format(self.name))
            else:
                return 0

        def user_term_mass(b, t, j):
            if custom_mass_term is not None:
                flow_basis = b.properties_out[t].get_material_flow_basis()
                if flow_basis == MaterialFlowBasis.mass:
                    return custom_mass_term(t, j)
                elif flow_basis == MaterialFlowBasis.molar:
                    try:
                        return (custom_mass_term(t, j) /
                                b.properties_out[t].mw[j])
                    except AttributeError:
                        raise PropertyNotSupportedError(
                                "{} property package does not support "
                                "molecular weight (mw), which is required for "
                                "using custom terms in material balances."
                                .format(self.name))
                else:
                    raise ConfigurationError(
                            "{} contained a custom_mass_term argument, but "
                            "the property package used an undefined basis "
                            "(MaterialFlowBasis.other). Custom terms can "
                            "only be used when the property package declares "
                            "a molar or mass flow basis.".format(self.name))
            else:
                return 0

        # Add component balances
        @self.Constraint(self.time,
                         self.component_list,
                         doc="Material balances")
        def material_balances(b, t, j):
            cplist = []
            for p in self.phase_list:
                if j in phase_component_list[p]:
                    cplist.append(p)
            return (
                sum(accumulation_term(b, t, p, j) for p in cplist) ==
                sum(b.properties_in[t].get_material_flow_terms(p, j)
                    for p in cplist) -
                sum(b.properties_out[t].get_material_flow_terms(p, j)
                    for p in cplist) +
                sum(kinetic_term(b, t, p, j) for p in cplist) +
                sum(equilibrium_term(b, t, p, j) for p in cplist) +
                sum(transfer_term(b, t, p, j) for p in cplist) +
                user_term_mol(b, t, j) + user_term_mass(b, t, j))

        # TODO: Need to set material_holdup = 0 for non-present component-phase
        # pairs. Not ideal, but needed to close DoF. Is there a better way?

        # Material Holdup
        if has_holdup:
            if not hasattr(self, "phase_fraction"):
                self._add_phase_fractions()

            @self.Constraint(self.time,
                             self.phase_list,
                             self.component_list,
                             doc="Material holdup calculations")
            def material_holdup_calculation(b, t, p, j):
                if j in phase_component_list[p]:
                    return b.material_holdup[t, p, j] == (
                          b.volume[t]*self.phase_fraction[t, p] *
                          b.properties_out[t].get_material_density_terms(p, j))
                else:
                    return b.material_holdup[t, p, j] == 0

        if has_rate_reactions:
            # Add extents of reaction and stoichiometric constraints
            self.rate_reaction_extent = Var(
                    self.time,
                    self.rate_reaction_idx,
                    domain=Reals,
                    doc="Extent of kinetic reactions[{}/{}]"
                        .format(units['holdup'], units['time']))

            @self.Constraint(self.time,
                             self.phase_list,
                             self.component_list,
                             doc="Kinetic reaction stoichiometry constraint")
            def rate_reaction_stoichiometry_constraint(b, t, p, j):
                if j in phase_component_list[p]:
                    return b.rate_reaction_generation[t, p, j] == (
                        sum(rblock[t].rate_reaction_stoichiometry[r, p, j] *
                            b.rate_reaction_extent[t, r]
                            for r in b.rate_reaction_idx))
                else:
                    return Constraint.Skip

            try:
                @self.Constraint(self.time,
                                 self.rate_reaction_idx,
                                 doc="Kinetic reaction extents constraint")
                def rate_reaction_extents_constraint(b, t, r):
                    return b.rate_reaction_extent[t, r] == (
                            rblock[t].reaction_rate[r]*b.volume[t])
            except AttributeError:
                raise PropertyNotSupportedError(
                    "{} Reaction package does not contain a reaction_rate "
                    "variable, thus does not support kinetic equilibrium."
                    .format(self.name))

        if has_equilibrium_reactions:
            # Add extents of reaction and stoichiometric constraints
            self.equilibrium_reaction_extent = Var(
                            self.time,
                            self.equilibrium_reaction_idx,
                            domain=Reals,
                            doc="Extent of equilibrium reactions[{}/{}]"
                                .format(units['holdup'], units['time']))

            @self.Constraint(self.time,
                             self.phase_list,
                             self.component_list,
                             doc="Equilibrium reaction stoichiometry")
            def equilibrium_reaction_stoichiometry_constraint(b, t, p, j):
                if j in phase_component_list[p]:
                    return b.equilibrium_reaction_generation[t, p, j] == (
                            sum(rblock[t].
                                equilibrium_reaction_stoichiometry[r, p, j] *
                                b.equilibrium_reaction_extent[t, r]
                                for r in b.equilibrium_reaction_idx))
                else:
                    return Constraint.Skip

        return self.material_balances

    def add_total_element_balances(self,
                                   dynamic=useDefault,
                                   has_holdup=False,
                                   has_rate_reactions=False,
                                   has_equilibrium_reactions=False,
                                   has_phase_equilibrium=False,
                                   has_mass_transfer=False,
                                   custom_elemental_term=None):
        """
        This method constructs a set of 0D element balances indexed by time.

        Args:
            dynamic - argument indicating whether material balances should
                    include temporal derivative terms. If not provided,
                    will use the dynamic flag of the control volume block
            has_holdup - whether material holdup terms should be included in
                    material balances. Must be True if dynamic = True
            has_rate_reactions - whether default generation terms for rate
                    reactions should be included in material balances
            has_equilibrium_reactions - whether generation terms should for
                    chemical equilibrium reactions should be included in
                    material balances
            has_phase_equilibrium - whether generation terms should for phase
                    equilibrium behaviour should be included in material
                    balances
            has_mass_transfer - whether generic mass transfer terms should be
                    included in material balances
            custom_elemental_term - a Pyomo Expression reresenting custom terms
                    to be included in material balances on a molar elemental
                    basis. Expression must be indexed by time and element list

        Returns:
            Constraint object representing material balances
        """

        # Validate arguments
        dynamic, has_holdup = self._validate_add_balance_arguments(
                                            dynamic=dynamic,
                                            has_holdup=has_holdup)

        if has_rate_reactions:
            raise ConfigurationError(
                    "{} add_total_element_balances method as provided with "
                    "argument has_rate_reactions = True. Total element "
                    "balances do not support rate based reactions, "
                    "please correct your configuration arguments"
                    .format(self.name))

        # Check that property package supports element balances
        try:
            object.__setattr__(self,
                               "element_list",
                               self.config.property_package.element_list)
        except AttributeError:
            raise PropertyNotSupportedError(
                    "{} property package provided does not contain a list of "
                    "elements (element_list), and thus does not support "
                    "elemental material balances. Please choose another type "
                    "of material balance or a property pakcage which supports "
                    "elemental balances.")

        # Check that reaction block exists if required
        if has_equilibrium_reactions:
            try:
                rblock = self.reactions
            except AttributeError:
                raise ConfigurationError(
                        "{} does not contain a Reaction Block, but material "
                        "balances have been set to contain reaction terms. "
                        "Please construct a reaction block before adding "
                        "balance equations.".format(self.name))

        if has_equilibrium_reactions:
            # Check that reaction block is set to calculate equilibrium
            for t in self.time:
                if self.reactions[t].config.has_equilibrium is False:
                    raise ConfigurationError(
                            "{} material balance was set to include "
                            "equilibrium reactions, however the associated "
                            "ReactionBlock was not set to include equilibrium "
                            "constraints (has_equilibrium_reactions=False). "
                            "Please correct your configuration arguments."
                            .format(self.name))
                try:
                # TODO : replace with Reference
                    object.__setattr__(
                        self,
                        "equilibrium_reaction_idx",
                        self.config.reaction_package.equilibrium_reaction_idx)
                except AttributeError:
                    raise PropertyNotSupportedError(
                        "{} Reaction package does not contain a list of "
                        "equilibrium reactions (equilibrium_reaction_idx), "
                        "thus does not support equilibrium-based reactions."
                        .format(self.name))

        if has_phase_equilibrium:
            # Check that state blocks are set to calculate equilibrium
            for t in self.time:
                if not self.properties_out[t].config.has_phase_equilibrium:
                    raise ConfigurationError(
                            "{} material balance was set to include phase "
                            "equilibrium, however the associated outlet "
                            "StateBlock was not set to include equilibrium "
                            "constraints (has_phase_equilibrium=False). Please"
                            " correct your configuration arguments."
                            .format(self.name))
                if not self.properties_in[t].config.has_phase_equilibrium:
                    raise ConfigurationError(
                            "{} material balance was set to include phase "
                            "equilibrium, however the associated inlet "
                            "StateBlock was not set to include equilibrium "
                            "constraints (has_phase_equilibrium=False). Please"
                            " correct your configuration arguments."
                            .format(self.name))
                try:
                    # TODO : replace with Reference
                    object.__setattr__(
                        self,
                        "phase_equilibrium_idx",
                        self.config.property_package.phase_equilibrium_idx)
                except AttributeError:
                    raise PropertyNotSupportedError(
                        "{} Property package does not contain a list of phase "
                        "equilibrium reactions (phase_equilibrium_idx), thus "
                        "does not support phase equilibrium."
                        .format(self.name))

        # Test for components that must exist prior to calling this method
        if has_holdup:
            if not hasattr(self, "volume"):
                raise ConfigurationError(
                        "{} control volume must have volume defined to have "
                        "holdup terms. Please call the "
                        "add_geometry method before adding balance equations."
                        .format(self.name))

        # Get units from property package
        units = {}
        for u in ['amount', 'time']:
            try:
                units[u] = \
                   self.config.property_package.get_metadata().default_units[u]
            except KeyError:
                units[u] = '-'

        # Add Material Balance terms
        if has_holdup:
            self.element_holdup = Var(
                    self.time,
                    self.element_list,
                    domain=Reals,
                    doc="Elemental holdup in unit [{}]"
                        .format(units['amount']))

        if dynamic:
            self.element_accumulation = DerivativeVar(
                    self.element_holdup,
                    wrt=self.time,
                    doc="Elemental accumulation in unit [{}/{}]"
                        .format(units['amount'], units['time']))

        @self.Expression(self.time,
                         self.phase_list,
                         self.element_list,
                         doc="Inlet elemental flow terms [{}/{}]"
                             .format(units['amount'], units['time']))
        def elemental_flow_in(b, t, p, e):
            return sum(b.properties_in[t].get_material_flow_terms(p, j) *
                       b.properties_out[t].element_comp[j][e]
                       for j in b.component_list)

        @self.Expression(self.time,
                         self.phase_list,
                         self.element_list,
                         doc="Outlet elemental flow terms [{}/{}]"
                             .format(units['amount'], units['time']))
        def elemental_flow_out(b, t, p, e):
            return sum(b.properties_out[t].get_material_flow_terms(p, j) *
                       b.properties_out[t].element_comp[j][e]
                       for j in b.component_list)

        # Create material balance terms as needed
        if has_mass_transfer:
            self.elemental_mass_transfer_term = Var(
                            self.time,
                            self.element_list,
                            domain=Reals,
                            doc="Element material transfer into unit [{}/{}]"
                            .format(units['amount'], units['time']))

        # Create rules to substitute material balance terms
        # Accumulation term
        def accumulation_term(b, t, e):
            return b.element_accumulation[t, e] if dynamic else 0

        # Mass transfer term
        def transfer_term(b, t, e):
            return (b.elemental_mass_transfer_term[t, e]
                    if has_mass_transfer else 0)

        # Custom term
        def user_term(t, e):
            if custom_elemental_term is not None:
                return custom_elemental_term(t, e)
            else:
                return 0

        # Element balances
        @self.Constraint(self.time,
                         self.element_list,
                         doc="Elemental material balances")
        def element_balances(b, t, e):
            return accumulation_term(b, t, e) == (
                        sum(b.elemental_flow_in[t, p, e]
                            for p in b.phase_list) -
                        sum(b.elemental_flow_out[t, p, e]
                            for p in b.phase_list) +
                        transfer_term(b, t, e) +
                        user_term(t, e))

        # Elemental Holdup
        if has_holdup:
            if not hasattr(self, "phase_fraction"):
                self._add_phase_fractions()

            @self.Constraint(self.time,
                             self.element_list,
                             doc="Elemental holdup calculation")
            def elemental_holdup_calculation(b, t, e):
                return b.element_holdup[t, e] == (
                    b.volume[t] *
                    sum(b.phase_fraction[t, p] *
                        b.properties_out[t].get_material_density_terms(p, j) *
                        b.properties_out[t].element_comp[j][e]
                        for p in b.phase_list
                        for j in b.component_list))

        return self.element_balances

    def add_total_material_balances(self, *args, **kwargs):
        raise BalanceTypeNotSupportedError(
                "{} OD control volumes do not support "
                "add_total_material_balances (yet)."
                .format(self.name))

    def add_total_enthalpy_balances(self,
                                    dynamic=useDefault,
                                    has_holdup=False,
                                    has_heat_transfer=False,
                                    has_work_transfer=False,
                                    custom_term=None):
        """
        This method constructs a set of 0D enthalpy balances indexed by time
        and phase.

        Args:
            dynamic - argument indicating whether enthalpy balances should
                    include temporal derivative terms. If not provided,
                    will use the dynamic flag of the control volume block
            has_holdup - whether enthalpy holdup terms should be included in
                    material balances. Must be True if dynamic = True
            has_heat_transfer - whether terms for heat transfer should be
                    included in enthalpy balances
            has_work_transfer - whether terms for work transfer should be
                    included in enthalpy balances
            custom_term - a Pyomo Expression reresenting custom terms to
                    be included in enthalpy balances.
                    Expression must be indexed by time and phase list

        Returns:
            Constraint object representing enthalpy balances
        """
        # Validate arguments
        dynamic, has_holdup = self._validate_add_balance_arguments(
                                            dynamic=dynamic,
                                            has_holdup=has_holdup)

        # Test for components that must exist prior to calling this method
        if has_holdup:
            if not hasattr(self, "volume"):
                raise ConfigurationError(
                        "{} control volume must have volume defined to have "
                        "holdup terms. Please call the "
                        "add_geometry method before adding balance equations."
                        .format(self.name))

        # Get units from property package
        units = {}
        for u in ['energy', 'time']:
            try:
                units[u] = \
                   self.config.property_package.get_metadata().default_units[u]
            except KeyError:
                units[u] = '-'

        # Create variables
        if has_holdup:
            self.enthalpy_holdup = Var(
                        self.time,
                        self.phase_list,
                        domain=Reals,
                        doc="Enthalpy holdup in unit [{}]"
                        .format(units['energy']))

        if dynamic is True:
            self.enthalpy_accumulation = DerivativeVar(
                        self.enthalpy_holdup,
                        wrt=self.time,
                        doc="Enthaly holdup in unit [{}/{}]"
                        .format(units['energy'], units['time']))

        # Create scaling factor
        self.scaling_factor_energy = Param(
                        default=1e-6,
                        mutable=True,
                        doc='Energy balance scaling parameter')

        # Create energy balance terms as needed
        # Heat transfer term
        if has_heat_transfer:
            self.heat = Var(self.time,
                            domain=Reals,
                            initialize=0.0,
                            doc="Heat transfered in unit [{}/{}]"
                                .format(units['energy'], units['time']))

        # Work transfer
        if has_work_transfer:
            self.work = Var(self.time,
                            domain=Reals,
                            initialize=0.0,
                            doc="Work transfered in unit [{}/{}]"
                                .format(units['energy'], units['time']))

        # Create rules to substitute energy balance terms
        # Accumulation term
        def accumulation_term(b, t, p):
            return b.enthalpy_accumulation[t, p] if dynamic else 0

        def heat_term(b, t):
            return b.heat[t] if has_heat_transfer else 0

        def work_term(b, t):
            return b.work[t] if has_work_transfer else 0

        # Custom term
        def user_term(t):
            if custom_term is not None:
                return custom_term(t)
            else:
                return 0

        # Energy balance equation
        @self.Constraint(self.time, doc="Energy balances")
        def enthalpy_balances(b, t):
            return (sum(accumulation_term(b, t, p) for p in b.phase_list) *
                    b.scaling_factor_energy) == (
                        sum(b.properties_in[t].get_enthalpy_flow_terms(p)
                            for p in b.phase_list) *
                        b.scaling_factor_energy -
                        sum(self.properties_out[t].get_enthalpy_flow_terms(p)
                            for p in b.phase_list) *
                        b.scaling_factor_energy +
                        heat_term(b, t)*b.scaling_factor_energy +
                        work_term(b, t)*b.scaling_factor_energy +
                        user_term(t)*b.scaling_factor_energy)

        # Energy Holdup
        if has_holdup:
            if not hasattr(self, "phase_fraction"):
                self._add_phase_fractions()

            @self.Constraint(self.time,
                             self.phase_list,
                             doc="Enthalpy holdup constraint")
            def enthalpy_holdup_calculation(b, t, p):
                return b.enthalpy_holdup[t, p] == (
                            b.volume[t]*self.phase_fraction[t, p] *
                            b.properties_out[t].get_enthalpy_density_terms(p))

        return self.enthalpy_balances

    def add_phase_enthalpy_balances(self, *args, **kwargs):
        raise BalanceTypeNotSupportedError(
                "{} OD control volumes do not support "
                "add_phase_enthalpy_balances."
                .format(self.name))

    def add_phase_energy_balances(self, *args, **kwargs):
        raise BalanceTypeNotSupportedError(
                "{} OD control volumes do not support "
                "add_phase_energy_balances."
                .format(self.name))

    def add_total_energy_balances(self, *args, **kwargs):
        raise BalanceTypeNotSupportedError(
                "{} OD control volumes do not support "
                "add_total_energy_balances."
                .format(self.name))

    def add_total_pressure_balances(self,
                                    dynamic=useDefault,
                                    has_holdup=False,
                                    has_pressure_change=False,
                                    custom_term=None):
        """
        This method constructs a set of 0D pressure balances indexed by time.

        Args:
            dynamic - argument indicating whether enthalpy balances should
                    include temporal derivative terms. If not provided,
                    will use the dynamic flag of the control volume block
            has_holdup - whether enthalpy holdup terms should be included in
                    material balances. Must be True if dynamic = True
            has_pressure_change - whether terms for pressure change should be
                    included in enthalpy balances
            custom_term - a Pyomo Expression reresenting custom terms to
                    be included in pressure balances.
                    Expression must be indexed by time

        Returns:
            Constraint object representing pressure balances
        """
        # Validate arguments
        dynamic, has_holdup = self._validate_add_balance_arguments(
                                            dynamic=dynamic,
                                            has_holdup=has_holdup)

        if dynamic:
            _log.info("{} add_total_pressure_balances was provided with "
                      "argument dynamic = True. Total pressure balances do "
                      "not support dynamic terms (yet), and this argument "
                      "will be ignored.".format(self.name))

        if has_holdup:
            _log.info("{} add_total_pressure_balances was provided with "
                      "argument has_holdup = True. Total pressure balances do "
                      "not support holdup terms (yet), and this argument "
                      "will be ignored.".format(self.name))

        # Get units from property package
        try:
            p_units = (self.config.property_package.get_metadata().
                       default_units['pressure'])
        except KeyError:
            p_units = '-'

        # Add Momentum Balance Variables as necessary
        if has_pressure_change:
            self.deltaP = Var(self.time,
                              domain=Reals,
                              doc="Pressure difference across unit [{}]"
                                  .format(p_units))

        # Create rules to substitute energy balance terms
        # Pressure change term
        def deltaP_term(b, t):
            return b.deltaP[t] if has_pressure_change else 0

        # Custom term
        def user_term(t):
            if custom_term is not None:
                return custom_term(t)
            else:
                return 0

        # Create scaling factor
        self.scaling_factor_pressure = Param(
                    default=1e-4,
                    mutable=True,
                    doc='Momentum balance scaling parameter')

        # Momentum balance equation
        @self.Constraint(self.time, doc='Momentum balance')
        def pressure_balance(b, t):
            return 0 == (b.properties_in[t].pressure *
                         b.scaling_factor_pressure -
                         b.properties_out[t].pressure *
                         b.scaling_factor_pressure +
                         deltaP_term(b, t)*b.scaling_factor_pressure +
                         user_term(t)*b.scaling_factor_pressure)

        return self.pressure_balance

    def add_phase_pressure_balances(self, *args, **kwargs):
        raise BalanceTypeNotSupportedError(
                "{} OD control volumes do not support "
                "add_phase_pressure_balances."
                .format(self.name))

    def add_phase_momentum_balances(self, *args, **kwargs):
        raise BalanceTypeNotSupportedError(
                "{} OD control volumes do not support "
                "add_phase_momentum_balances."
                .format(self.name))

    def add_total_momentum_balances(self, *args, **kwargs):
        raise BalanceTypeNotSupportedError(
                "{} OD control volumes do not support "
                "add_total_momentum_balances."
                .format(self.name))

    def model_check(blk):
        """
<<<<<<< HEAD
        This method exectues the model_check methods on the associated property
=======
        This method executes the model_check methods on the associated property
>>>>>>> f19efd85
        blocks (if they exist). This method is generally called by a unit model
        as part of the unit's model_check method.

        Args:
            None

        Returns:
            None
        """
        # Try property block model check
        for t in blk.time:
            try:
                blk.properties_in[t].model_check()
            except AttributeError:
                _log.warning('{} Holdup inlet property block has no model '
                             'check. To correct this, add a model_check '
                             'method to the associated PropertyBlock class.'
                             .format(blk.name))
            try:
                blk.properties_out[t].model_check()
            except AttributeError:
                _log.warning('{} Holdup outlet property block has no '
                             'model check. To correct this, add a '
                             'model_check method to the associated '
                             'PropertyBlock class.'.format(blk.name))

            try:
                blk.reactions[t].model_check()
            except AttributeError:
                _log.warning('{} Holdup outlet property block has no '
                             'model check. To correct this, add a '
                             'model_check method to the associated '
                             'PropertyBlock class.'.format(blk.name))

    def initialize(blk, state_args=None, outlvl=0, optarg=None,
                   solver='ipopt', hold_state=True):
        '''
        Initialisation routine for holdup (default solver ipopt)

        Keyword Arguments:
            state_args : a dict of arguments to be passed to the property
                         package(s) to provide an initial state for
                         initialization (see documentation of the specific
                         property package) (default = {}).
            outlvl : sets output level of initialisation routine. **Valid
                     values:** **0** - no output (default), **1** - return
                     solver state for each step in routine, **2** - include
                     solver output infomation (tee=True)
            optarg : solver options dictionary object (default=None)
            solver : str indicating whcih solver to use during
                     initialization (default = 'ipopt')
            hold_state : flag indicating whether the initialization routine
                     should unfix any state variables fixed during
                     initialization, **default** - True. **Valid values:**
<<<<<<< HEAD
                     **True** - states varaibles are not unfixed, and a dict of
                     returned containing flags for which states were fixed
                     during initialization, **False** - state variables are
                     unfixed after initialization by calling the relase_state
=======
                     **True** - states variables are not unfixed, and a dict of
                     returned containing flags for which states were fixed
                     during initialization, **False** - state variables are
                     unfixed after initialization by calling the release_state
>>>>>>> f19efd85
                     method.

        Returns:
            If hold_states is True, returns a dict containing flags for which
            states were fixed during initialization.
        '''
        # Get inlet state if not provided
        if state_args is None:
            state_args = {}
<<<<<<< HEAD
            state_dict = \
                blk.properties_in[blk.time.first()].declare_port_members()
=======
            state_dict = blk.properties_in[0].declare_port_members()
>>>>>>> f19efd85
            for k in state_dict.keys():
                if state_dict[k].is_indexed():
                    state_args[k] = {}
                    for m in state_dict[k].keys():
                        state_args[k][m] = state_dict[k][m].value
                else:
                    state_args[k] = state_dict[k].value

        # Initialize property blocks
        flags = blk.properties_in.initialize(outlvl=outlvl-1,
                                             optarg=optarg,
                                             solver=solver,
                                             hold_state=hold_state,
                                             **state_args)

        blk.properties_out.initialize(outlvl=outlvl-1,
                                      optarg=optarg,
                                      solver=solver,
                                      hold_state=False,
                                      **state_args)

        blk.reactions.initialize(outlvl=outlvl-1,
                                 optarg=optarg,
                                 solver=solver)

        if outlvl > 0:
            _log.info('{} Initialisation Complete'.format(blk.name))

        return flags

    def release_state(blk, flags, outlvl=0):
        '''
<<<<<<< HEAD
        Method to relase state variables fixed during initialisation.
=======
        Method to release state variables fixed during initialisation.
>>>>>>> f19efd85

        Keyword Arguments:
            flags : dict containing information of which state variables
                    were fixed during initialization, and should now be
                    unfixed. This dict is returned by initialize if
                    hold_state = True.
<<<<<<< HEAD
            outlvl : sets output level of of logging
=======
            outlvl : sets output level of logging
>>>>>>> f19efd85

        Returns:
            None
        '''
        blk.properties_in.release_state(flags, outlvl=outlvl-1)

    def _add_phase_fractions(self):
        """
        This method constructs the phase_fraction variables for the control
        volume, and the associated constraint on the sum of phase_fractions
        == 1. For systems with only one phase, phase_fraction is created as a
        Pyomo Expression with a value of 1.

        Args:
            None

        Returns:
            None
        """
        if len(self.phase_list) > 1:
            self.phase_fraction = Var(
                            self.time,
                            self.phase_list,
                            initialize=1/len(self.phase_list),
                            doc='Volume fraction of holdup by phase')

            @self.Constraint(self.time,
                             doc='Sum of phase fractions == 1')
            def sum_of_phase_fractions(self, t):
                return 1 == sum(self.phase_fraction[t, p]
                                for p in self.phase_list)
        else:
            @self.Expression(self.time,
                             self.phase_list,
                             doc='Volume fraction of holdup by phase')
            def phase_fraction(self, t, p):
                return 1<|MERGE_RESOLUTION|>--- conflicted
+++ resolved
@@ -79,13 +79,8 @@
         Returns:
             None
         """
-<<<<<<< HEAD
-        l_units = \
-            self.config.property_package.get_metadata().default_units["length"]
-=======
         l_units = self.config.property_package.get_metadata().default_units[
                                                                       "length"]
->>>>>>> f19efd85
         self.volume = Var(self.time, initialize=1.0,
                           doc='Holdup Volume [{}^3]'.format(l_units))
 
@@ -201,11 +196,7 @@
         Returns:
             Constraint object representing material balances
         """
-<<<<<<< HEAD
-        # Validate arguments
-=======
         # Validate arguments - ensures  has_holdup = True when dynamic = True
->>>>>>> f19efd85
         dynamic, has_holdup = self._validate_add_balance_arguments(
                                             dynamic=dynamic,
                                             has_holdup=has_holdup)
@@ -719,30 +710,6 @@
                             "by equilibrium reactions [{}/{}]"
                             .format(units['holdup'], units['time']))
 
-<<<<<<< HEAD
-=======
-        # Phase equilibrium generation
-        if has_phase_equilibrium:
-            try:
-                # TODO : replace with Reference
-                object.__setattr__(
-                    self,
-                    "phase_equilibrium_idx",
-                    self.config.property_package.phase_equilibrium_idx)
-            except AttributeError:
-                raise PropertyNotSupportedError(
-                    "{} Property package does not contain a list of phase "
-                    "equilibrium reactions (phase_equilibrium_idx), thus does "
-                    "not support phase equilibrium.".format(self.name))
-            self.phase_equilibrium_generation = Var(
-                        self.time,
-                        self.phase_equilibrium_idx,
-                        domain=Reals,
-                        doc="Amount of generation in unit by phase "
-                            "equilibria [{}/{}]"
-                            .format(units['holdup'], units['time']))
-
->>>>>>> f19efd85
         # Material transfer term
         if has_mass_transfer:
             self.mass_transfer_term = Var(
@@ -766,27 +733,6 @@
             return (b.equilibrium_reaction_generation[t, p, j]
                     if has_equilibrium_reactions else 0)
 
-<<<<<<< HEAD
-=======
-        def phase_equilibrium_term(b, t, p, j):
-            if has_phase_equilibrium:
-                sd = {}
-                sblock = self.properties_out[t]
-                for r in b.phase_equilibrium_idx:
-                    if sblock.phase_equilibrium_list[r][0] == j:
-                        if sblock.phase_equilibrium_list[r][1][0] == p:
-                            sd[r] = 1
-                        elif sblock.phase_equilibrium_list[r][1][1] == p:
-                            sd[r] = -1
-                        else:
-                            sd[r] = 0
-                    else:
-                        sd[r] = 0
-
-                return sum(b.phase_equilibrium_generation[t, r]*sd[r]
-                           for r in b.phase_equilibrium_idx)
-
->>>>>>> f19efd85
         def transfer_term(b, t, p, j):
             return (b.mass_transfer_term[t, p, j] if has_mass_transfer else 0)
 
@@ -1445,11 +1391,7 @@
 
     def model_check(blk):
         """
-<<<<<<< HEAD
-        This method exectues the model_check methods on the associated property
-=======
         This method executes the model_check methods on the associated property
->>>>>>> f19efd85
         blocks (if they exist). This method is generally called by a unit model
         as part of the unit's model_check method.
 
@@ -1504,17 +1446,10 @@
             hold_state : flag indicating whether the initialization routine
                      should unfix any state variables fixed during
                      initialization, **default** - True. **Valid values:**
-<<<<<<< HEAD
-                     **True** - states varaibles are not unfixed, and a dict of
-                     returned containing flags for which states were fixed
-                     during initialization, **False** - state variables are
-                     unfixed after initialization by calling the relase_state
-=======
                      **True** - states variables are not unfixed, and a dict of
                      returned containing flags for which states were fixed
                      during initialization, **False** - state variables are
                      unfixed after initialization by calling the release_state
->>>>>>> f19efd85
                      method.
 
         Returns:
@@ -1524,12 +1459,8 @@
         # Get inlet state if not provided
         if state_args is None:
             state_args = {}
-<<<<<<< HEAD
             state_dict = \
                 blk.properties_in[blk.time.first()].declare_port_members()
-=======
-            state_dict = blk.properties_in[0].declare_port_members()
->>>>>>> f19efd85
             for k in state_dict.keys():
                 if state_dict[k].is_indexed():
                     state_args[k] = {}
@@ -1562,22 +1493,14 @@
 
     def release_state(blk, flags, outlvl=0):
         '''
-<<<<<<< HEAD
-        Method to relase state variables fixed during initialisation.
-=======
         Method to release state variables fixed during initialisation.
->>>>>>> f19efd85
 
         Keyword Arguments:
             flags : dict containing information of which state variables
                     were fixed during initialization, and should now be
                     unfixed. This dict is returned by initialize if
                     hold_state = True.
-<<<<<<< HEAD
-            outlvl : sets output level of of logging
-=======
             outlvl : sets output level of logging
->>>>>>> f19efd85
 
         Returns:
             None
